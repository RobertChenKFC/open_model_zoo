# use update-requirements.py to update this file

<<<<<<< HEAD
absl-py==0.12.0
    # via tensorboard
appdirs==1.4.4
    # via pooch
attrs==20.3.0
    # via pytest
audioread==2.1.9
    # via librosa
cachetools==4.2.1
    # via google-auth
certifi==2020.12.5
    # via requests
cffi==1.14.5
    # via soundfile
chardet==4.0.0
    # via requests
=======
attrs==20.3.0
    # via pytest
>>>>>>> cc73fd73
cycler==0.10.0
    # via matplotlib
decorator==5.0.7
    # via librosa
flake8-import-order==0.18.1
    # via motmetrics
flake8==3.9.0
    # via motmetrics
importlib-metadata==3.7.3
    # via
    #   flake8
    #   pluggy
    #   pytest
iniconfig==1.1.1
    # via pytest
joblib==1.0.1
    # via
    #   librosa
    #   scikit-learn
kiwisolver==1.3.1
    # via matplotlib
<<<<<<< HEAD
librosa==0.8.0
    # via -r demos/requirements.txt
llvmlite==0.36.0
    # via numba
markdown==3.3.4
    # via tensorboard
=======
>>>>>>> cc73fd73
matplotlib==3.3.4
    # via -r demos/requirements.txt
mccabe==0.6.1
    # via flake8
motmetrics==1.2.0
    # via -r demos/requirements.txt
nibabel==3.2.1
    # via -r demos/requirements.txt
numba==0.53.1
    # via
    #   librosa
    #   resampy
numpy==1.19.5 ; python_version >= "3.4"
    # via
    #   -r ${INTEL_OPENVINO_DIR}/python/requirements.txt
    #   -r demos/requirements.txt
    #   librosa
    #   matplotlib
    #   motmetrics
    #   nibabel
    #   numba
    #   pandas
    #   resampy
    #   scikit-learn
    #   scipy
    #   tensorboardx
packaging==20.9
    # via
    #   nibabel
    #   pooch
    #   pytest
pandas==1.1.5
    # via motmetrics
pillow==8.1.2
    # via matplotlib
pluggy==0.13.1
    # via pytest
pooch==1.3.0
    # via librosa
protobuf==3.15.6
    # via tensorboardx
py-cpuinfo==7.0.0
    # via pytest-benchmark
py==1.10.0
    # via pytest
pycodestyle==2.7.0
    # via
    #   flake8
    #   flake8-import-order
pycparser==2.20
    # via cffi
pyflakes==2.3.0
    # via flake8
pyparsing==2.4.7
    # via
    #   matplotlib
    #   packaging
pytest-benchmark==3.2.3
    # via motmetrics
pytest==6.2.2
    # via
    #   motmetrics
    #   pytest-benchmark
python-dateutil==2.8.1
    # via
    #   matplotlib
    #   pandas
pytz==2021.1
    # via pandas
<<<<<<< HEAD
requests-oauthlib==1.3.0
    # via google-auth-oauthlib
requests==2.25.1
    # via
    #   pooch
    #   requests-oauthlib
    #   tensorboard
resampy==0.2.2
    # via librosa
rsa==4.7.2
    # via google-auth
=======
>>>>>>> cc73fd73
scikit-learn==0.24.1
    # via
    #   -r demos/requirements.txt
    #   librosa
scipy==1.5.4
    # via
    #   -r demos/requirements.txt
    #   librosa
    #   motmetrics
    #   resampy
    #   scikit-learn
six==1.15.0
    # via
<<<<<<< HEAD
    #   absl-py
    #   cycler
    #   google-auth
    #   grpcio
    #   protobuf
    #   python-dateutil
    #   resampy
    #   tensorboard
    #   tensorboardx
soundfile==0.10.3.post1
    # via librosa
tensorboard-plugin-wit==1.8.0
    # via tensorboard
tensorboard==2.4.1
    # via -r demos/requirements.txt
=======
    #   protobuf
    #   python-dateutil
    #   tensorboardx
>>>>>>> cc73fd73
tensorboardx==2.1
    # via -r demos/requirements.txt
threadpoolctl==2.1.0
    # via scikit-learn
tokenizers==0.10.1
    # via -r demos/requirements.txt
toml==0.10.2
    # via pytest
tqdm==4.59.0
    # via -r demos/requirements.txt
typing-extensions==3.7.4.3
    # via importlib-metadata
xmltodict==0.12.0
    # via motmetrics
zipp==3.4.1
    # via importlib-metadata

# The following packages are considered to be unsafe in a requirements file:
# setuptools<|MERGE_RESOLUTION|>--- conflicted
+++ resolved
@@ -1,35 +1,28 @@
 # use update-requirements.py to update this file
 
-<<<<<<< HEAD
-absl-py==0.12.0
-    # via tensorboard
 appdirs==1.4.4
     # via pooch
 attrs==20.3.0
     # via pytest
 audioread==2.1.9
     # via librosa
-cachetools==4.2.1
-    # via google-auth
 certifi==2020.12.5
     # via requests
 cffi==1.14.5
     # via soundfile
 chardet==4.0.0
     # via requests
-=======
-attrs==20.3.0
-    # via pytest
->>>>>>> cc73fd73
 cycler==0.10.0
     # via matplotlib
 decorator==5.0.7
     # via librosa
 flake8-import-order==0.18.1
     # via motmetrics
-flake8==3.9.0
+flake8==3.9.1
     # via motmetrics
-importlib-metadata==3.7.3
+idna==2.10
+    # via requests
+importlib-metadata==4.0.0
     # via
     #   flake8
     #   pluggy
@@ -42,15 +35,10 @@
     #   scikit-learn
 kiwisolver==1.3.1
     # via matplotlib
-<<<<<<< HEAD
 librosa==0.8.0
     # via -r demos/requirements.txt
 llvmlite==0.36.0
     # via numba
-markdown==3.3.4
-    # via tensorboard
-=======
->>>>>>> cc73fd73
 matplotlib==3.3.4
     # via -r demos/requirements.txt
 mccabe==0.6.1
@@ -84,15 +72,15 @@
     #   pytest
 pandas==1.1.5
     # via motmetrics
-pillow==8.1.2
+pillow==8.2.0
     # via matplotlib
 pluggy==0.13.1
     # via pytest
 pooch==1.3.0
     # via librosa
-protobuf==3.15.6
+protobuf==3.15.8
     # via tensorboardx
-py-cpuinfo==7.0.0
+py-cpuinfo==8.0.0
     # via pytest-benchmark
 py==1.10.0
     # via pytest
@@ -102,15 +90,15 @@
     #   flake8-import-order
 pycparser==2.20
     # via cffi
-pyflakes==2.3.0
+pyflakes==2.3.1
     # via flake8
 pyparsing==2.4.7
     # via
     #   matplotlib
     #   packaging
-pytest-benchmark==3.2.3
+pytest-benchmark==3.4.1
     # via motmetrics
-pytest==6.2.2
+pytest==6.2.3
     # via
     #   motmetrics
     #   pytest-benchmark
@@ -120,20 +108,10 @@
     #   pandas
 pytz==2021.1
     # via pandas
-<<<<<<< HEAD
-requests-oauthlib==1.3.0
-    # via google-auth-oauthlib
 requests==2.25.1
-    # via
-    #   pooch
-    #   requests-oauthlib
-    #   tensorboard
+    # via pooch
 resampy==0.2.2
     # via librosa
-rsa==4.7.2
-    # via google-auth
-=======
->>>>>>> cc73fd73
 scikit-learn==0.24.1
     # via
     #   -r demos/requirements.txt
@@ -147,39 +125,26 @@
     #   scikit-learn
 six==1.15.0
     # via
-<<<<<<< HEAD
-    #   absl-py
     #   cycler
-    #   google-auth
-    #   grpcio
     #   protobuf
     #   python-dateutil
     #   resampy
-    #   tensorboard
-    #   tensorboardx
 soundfile==0.10.3.post1
     # via librosa
-tensorboard-plugin-wit==1.8.0
-    # via tensorboard
-tensorboard==2.4.1
-    # via -r demos/requirements.txt
-=======
-    #   protobuf
-    #   python-dateutil
-    #   tensorboardx
->>>>>>> cc73fd73
-tensorboardx==2.1
+tensorboardx==2.2
     # via -r demos/requirements.txt
 threadpoolctl==2.1.0
     # via scikit-learn
-tokenizers==0.10.1
+tokenizers==0.10.2
     # via -r demos/requirements.txt
 toml==0.10.2
     # via pytest
-tqdm==4.59.0
+tqdm==4.60.0
     # via -r demos/requirements.txt
 typing-extensions==3.7.4.3
     # via importlib-metadata
+urllib3==1.26.4
+    # via requests
 xmltodict==0.12.0
     # via motmetrics
 zipp==3.4.1
