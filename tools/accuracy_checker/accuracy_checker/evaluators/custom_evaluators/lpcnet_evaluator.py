--- conflicted
+++ resolved
@@ -270,10 +270,6 @@
                 # Cut off the tail of the remaining distribution
                 p = np.maximum(p - 0.002, 0).astype('float64')
                 p = p / (1e-8 + np.sum(p))
-<<<<<<< HEAD
-
-=======
->>>>>>> 88a74647
                 rng = np.random.default_rng(12345)
                 fexc[0, 0, 2] = np.argmax(rng.multinomial(1, p[0, 0, :], 1))
                 pcm[pcm_start_index] = pred + ulaw2lin(fexc[0, 0, 2])
