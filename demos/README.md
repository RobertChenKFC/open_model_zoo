--- conflicted
+++ resolved
@@ -6,12 +6,9 @@
 
 - [3D Human Pose Estimation Python* Demo](./python_demos/human_pose_estimation_3d_demo/README.md) - 3D human pose estimation demo.
 - [Action Recognition Python* Demo](./python_demos/action_recognition/README.md) - Demo application for Action Recognition algorithm, which classifies actions that are being performed on input video.
-<<<<<<< HEAD
+- [BERT Question Answering Python* Demo](./python_demos/bert_question_answering_demo/README.md)
 - [BERT Question Answering Embedding Python* Demo](./python_demos/bert_question_answering_embedding_demo/README.md) - The demo demonstrates how to run BERT based models for question answering task.
-=======
-- [BERT Question Answering Python* Demo](./python_demos/bert_question_answering_demo/README.md)
 - [Classification C++ Demo](./classification_demo/README.md) - Shows an example of using neural networks for image classification.
->>>>>>> 15f93089
 - [Colorization Python* Demo](./python_demos/colorization_demo/README.md) - Colorization demo colorizes input frames.
 - [Crossroad Camera C++ Demo](./crossroad_camera_demo/README.md) - Person Detection followed by the Person Attributes Recognition and Person Reidentification Retail, supports images/video and camera inputs.
 - [Formula Recognition Python* Demo](./python_demos/formula_recognition_demo/README.md) - The demo demonstrates how to run Im2latex formula recognition models and recognize latex formulas.
