--- conflicted
+++ resolved
@@ -18,13 +18,8 @@
 - [Human Pose Estimation Python\* Demo](./python_demos/human_pose_estimation_demo/README.md) - Human pose estimation demo.
 - [Image Inpainting Python\* Demo](./python_demos/image_inpainting_demo/README.md) - Demo application for GMCNN inpainting network.
 - [Image Retrieval Python\* Demo](./python_demos/image_retrieval_demo/README.md) - The demo demonstrates how to run Image Retrieval models using OpenVINO&trade;.
-<<<<<<< HEAD
-- [Image Segmentation C++ Demo](./segmentation_demo/README.md) - Inference of image segmentation networks like FCN8 (the demo supports only images as inputs).
+- [Image Segmentation C++ Demo](./segmentation_demo/README.md) - Inference of semantic segmentation networks (supports video and camera inputs).
 - [Image Segmentation Python\* Demo](./python_demos/segmentation_demo/README.md) - Inference of semantic segmentation networks (supports video and camera inputs).
-- [Image Segmentation Asynchronous C++ Demo](./segmentation_demo_async/README.md) - Inference of image segmentation networks like FCN8, async API showcase, simple OpenCV interoperability (supports video and camera inputs).
-=======
-- [Image Segmentation C++ Demo](./segmentation_demo/README.md) - Inference of image segmentation networks like FCN8 (supports video and camera inputs).
->>>>>>> 15e8509b
 - [Image Translation Python\* Demo](./python_demos/image_translation_demo/README.md) - Demo application to synthesize a photo-realistic image based on exemplar image.
 - [Instance Segmentation Python\* Demo](./python_demos/instance_segmentation_demo/README.md) - Inference of instance segmentation networks trained in `Detectron` or `maskrcnn-benchmark`.
 - [Interactive Face Detection C++ Demo](./interactive_face_detection_demo/README.md) - Face Detection coupled with Age/Gender, Head-Pose, Emotion, and Facial Landmarks detectors. Supports video and camera inputs.
