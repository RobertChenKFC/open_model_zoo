// Copyright (C) 2018-2019 Intel Corporation
// SPDX-License-Identifier: Apache-2.0
//

#include "core.hpp"
#include "utils.hpp"
#include "tracker.hpp"
#include "descriptor.hpp"
#include "distance.hpp"
#include "detector.hpp"
#include "pedestrian_tracker_demo.hpp"

#include <monitors/presenter.h>
#include <utils/images_capture.h>

#include <opencv2/core.hpp>

#include <iostream>
#include <utility>
#include <vector>
#include <map>
#include <memory>
#include <string>
#include <gflags/gflags.h>

using namespace InferenceEngine;
using ImageWithFrameIndex = std::pair<cv::Mat, int>;

std::unique_ptr<PedestrianTracker>
CreatePedestrianTracker(const std::string& reid_model,
                        const InferenceEngine::Core & ie,
                        const std::string & deviceName,
                        bool should_keep_tracking_info) {
    TrackerParams params;

    if (should_keep_tracking_info) {
        params.drop_forgotten_tracks = false;
        params.max_num_objects_in_track = -1;
    }

    std::unique_ptr<PedestrianTracker> tracker(new PedestrianTracker(params));

    // Load reid-model.
    std::shared_ptr<IImageDescriptor> descriptor_fast =
        std::make_shared<ResizedImageDescriptor>(
            cv::Size(16, 32), cv::InterpolationFlags::INTER_LINEAR);
    std::shared_ptr<IDescriptorDistance> distance_fast =
        std::make_shared<MatchTemplateDistance>();

    tracker->set_descriptor_fast(descriptor_fast);
    tracker->set_distance_fast(distance_fast);

    if (!reid_model.empty()) {
        CnnConfig reid_config(reid_model);
        reid_config.max_batch_size = 16;   // defaulting to 16

        std::shared_ptr<IImageDescriptor> descriptor_strong =
            std::make_shared<DescriptorIE>(reid_config, ie, deviceName);

        if (descriptor_strong == nullptr) {
<<<<<<< HEAD
            IE_THROW() << "[SAMPLES] internal error - invalid descriptor";
=======
            throw std::runtime_error("[SAMPLES] internal error - invalid descriptor");
>>>>>>> db2675d3
        }
        std::shared_ptr<IDescriptorDistance> distance_strong =
            std::make_shared<CosDistance>(descriptor_strong->size());

        tracker->set_descriptor_strong(descriptor_strong);
        tracker->set_distance_strong(distance_strong);
    } else {
        std::cout << "WARNING: Reid model "
            << "was not specified. "
            << "Only fast reidentification approach will be used." << std::endl;
    }

    return tracker;
}

bool ParseAndCheckCommandLine(int argc, char *argv[]) {
    // ---------------------------Parsing and validation of input args--------------------------------------

    gflags::ParseCommandLineNonHelpFlags(&argc, &argv, true);
    if (FLAGS_h) {
        showUsage();
        showAvailableDevices();
        return false;
    }

    if (FLAGS_i.empty()) {
        throw std::logic_error("Parameter -i is not set");
    }

    if (FLAGS_m_det.empty()) {
        throw std::logic_error("Parameter -m_det is not set");
    }

    if (FLAGS_m_reid.empty()) {
        throw std::logic_error("Parameter -m_reid is not set");
    }

    return true;
}

int main(int argc, char **argv) {
    try {
        std::cout << "InferenceEngine: " << printable(*GetInferenceEngineVersion()) << std::endl;

        if (!ParseAndCheckCommandLine(argc, argv)) {
            return 0;
        }

        // Reading command line parameters.
        auto det_model = FLAGS_m_det;
        auto reid_model = FLAGS_m_reid;

        auto detlog_out = FLAGS_out;

        auto detector_mode = FLAGS_d_det;
        auto reid_mode = FLAGS_d_reid;

        auto custom_cpu_library = FLAGS_l;
        auto path_to_custom_layers = FLAGS_c;
        bool should_use_perf_counter = FLAGS_pc;

        bool should_print_out = FLAGS_r;

        bool should_show = !FLAGS_no_show;
        int delay = FLAGS_delay;
        if (!should_show)
            delay = -1;
        should_show = (delay >= 0);

        bool should_save_det_log = !detlog_out.empty();

        std::vector<std::string> devices{detector_mode, reid_mode};
        InferenceEngine::Core ie =
            LoadInferenceEngine(
                devices, custom_cpu_library, path_to_custom_layers,
                should_use_perf_counter);

        DetectorConfig detector_confid(det_model);
        ObjectDetector pedestrian_detector(detector_confid, ie, detector_mode);

        bool should_keep_tracking_info = should_save_det_log || should_print_out;
        std::unique_ptr<PedestrianTracker> tracker =
            CreatePedestrianTracker(reid_model, ie, reid_mode,
                                    should_keep_tracking_info);

        std::unique_ptr<ImagesCapture> cap = openImagesCapture(FLAGS_i, FLAGS_loop, FLAGS_first, FLAGS_read_limit);
        double video_fps = cap->fps();
        if (0.0 == video_fps) {
            // the default frame rate for DukeMTMC dataset
            video_fps = 60.0;
        }

        cv::Mat frame = cap->read();
        if (!frame.data) throw std::runtime_error("Can't read an image from the input");
        cv::Size firstFrameSize = frame.size();

        cv::VideoWriter videoWriter;
        if (!FLAGS_o.empty() && !videoWriter.open(FLAGS_o, cv::VideoWriter::fourcc('M', 'J', 'P', 'G'),
                                                  cap->fps(), firstFrameSize)) {
            throw std::runtime_error("Can't open video writer");
        }
        uint32_t framesProcessed = 0;
        cv::Size graphSize{static_cast<int>(frame.cols / 4), 60};
        Presenter presenter(FLAGS_u, 10, graphSize);

        std::cout << "To close the application, press 'CTRL+C' here";
        if (!FLAGS_no_show) {
            std::cout << " or switch to the output window and press ESC key";
        }
        std::cout << std::endl;

        for (unsigned frameIdx = 0; ; ++frameIdx) {
            pedestrian_detector.submitFrame(frame, frameIdx);
            pedestrian_detector.waitAndFetchResults();

            TrackedObjects detections = pedestrian_detector.getResults();

            // timestamp in milliseconds
            uint64_t cur_timestamp = static_cast<uint64_t >(1000.0 / video_fps * frameIdx);
            tracker->Process(frame, detections, cur_timestamp);

            presenter.drawGraphs(frame);
            // Drawing colored "worms" (tracks).
            frame = tracker->DrawActiveTracks(frame);

            // Drawing all detected objects on a frame by BLUE COLOR
            for (const auto &detection : detections) {
                cv::rectangle(frame, detection.rect, cv::Scalar(255, 0, 0), 3);
            }

            // Drawing tracked detections only by RED color and print ID and detection
            // confidence level.
            for (const auto &detection : tracker->TrackedDetections()) {
                cv::rectangle(frame, detection.rect, cv::Scalar(0, 0, 255), 3);
                std::string text = std::to_string(detection.object_id) +
                    " conf: " + std::to_string(detection.confidence);
                cv::putText(frame, text, detection.rect.tl(), cv::FONT_HERSHEY_COMPLEX,
                            1.0, cv::Scalar(0, 0, 255), 3);
            }

            framesProcessed++;
            if (videoWriter.isOpened() && (FLAGS_limit == 0 || framesProcessed <= FLAGS_limit)) {
                videoWriter.write(frame);
            }
            if (should_show) {
                cv::imshow("dbg", frame);
                char k = cv::waitKey(delay);
                if (k == 27)
                    break;
                presenter.handleKey(k);
            }

            if (should_save_det_log && (frameIdx % 100 == 0)) {
                DetectionLog log = tracker->GetDetectionLog(true);
                SaveDetectionLogToTrajFile(detlog_out, log);
            }
            frame = cap->read();
            if (!frame.data) break;
            if (frame.size() != firstFrameSize)
                throw std::runtime_error("Can't track objects on images of different size");
        }

        if (should_keep_tracking_info) {
            DetectionLog log = tracker->GetDetectionLog(true);

            if (should_save_det_log)
                SaveDetectionLogToTrajFile(detlog_out, log);
            if (should_print_out)
                PrintDetectionLog(log);
        }
        if (should_use_perf_counter) {
            pedestrian_detector.PrintPerformanceCounts(getFullDeviceName(ie, FLAGS_d_det));
            tracker->PrintReidPerformanceCounts(getFullDeviceName(ie, FLAGS_d_reid));
        }

        std::cout << presenter.reportMeans() << '\n';
    }
    catch (const std::exception& error) {
        std::cerr << "[ ERROR ] " << error.what() << std::endl;
        return 1;
    }
    catch (...) {
        std::cerr << "[ ERROR ] Unknown/internal exception happened." << std::endl;
        return 1;
    }

    std::cout << "Execution successful" << std::endl;

    return 0;
}<|MERGE_RESOLUTION|>--- conflicted
+++ resolved
@@ -58,11 +58,7 @@
             std::make_shared<DescriptorIE>(reid_config, ie, deviceName);
 
         if (descriptor_strong == nullptr) {
-<<<<<<< HEAD
-            IE_THROW() << "[SAMPLES] internal error - invalid descriptor";
-=======
             throw std::runtime_error("[SAMPLES] internal error - invalid descriptor");
->>>>>>> db2675d3
         }
         std::shared_ptr<IDescriptorDistance> distance_strong =
             std::make_shared<CosDistance>(descriptor_strong->size());
